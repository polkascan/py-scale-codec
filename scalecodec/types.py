# Python SCALE Codec Library
#
# Copyright 2018-2020 Stichting Polkascan (Polkascan Foundation).
#
# Licensed under the Apache License, Version 2.0 (the "License");
# you may not use this file except in compliance with the License.
# You may obtain a copy of the License at
#
# http://www.apache.org/licenses/LICENSE-2.0
#
# Unless required by applicable law or agreed to in writing, software
# distributed under the License is distributed on an "AS IS" BASIS,
# WITHOUT WARRANTIES OR CONDITIONS OF ANY KIND, either express or implied.
# See the License for the specific language governing permissions and
# limitations under the License.
import math
from datetime import datetime
from hashlib import blake2b

from scalecodec.utils.ss58 import ss58_decode_account_index, ss58_decode, ss58_encode, is_valid_ss58_address

from scalecodec.base import ScaleType, ScaleBytes
from scalecodec.exceptions import InvalidScaleTypeValueException, MetadataCallFunctionNotFound
from scalecodec.utils.math import trailing_zeros, next_power_of_two


class Compact(ScaleType):

    def __init__(self, data=None, **kwargs):
        self.compact_length = 0
        self.compact_bytes = None
        super().__init__(data, **kwargs)

    def process_compact_bytes(self):
        compact_byte = self.get_next_bytes(1)
        try:
            byte_mod = compact_byte[0] % 4
        except IndexError:
            raise InvalidScaleTypeValueException("Invalid byte for Compact")

        if byte_mod == 0:
            self.compact_length = 1
        elif byte_mod == 1:
            self.compact_length = 2
        elif byte_mod == 2:
            self.compact_length = 4
        else:
            self.compact_length = int(5 + (compact_byte[0] - 3) / 4)

        if self.compact_length == 1:
            self.compact_bytes = compact_byte
        elif self.compact_length in [2, 4]:
            self.compact_bytes = compact_byte + self.get_next_bytes(self.compact_length - 1)
        else:
            self.compact_bytes = self.get_next_bytes(self.compact_length - 1)

        return self.compact_bytes

    def process(self):

        self.process_compact_bytes()

        if self.sub_type:

            byte_data = self.runtime_config.create_scale_object(
                type_string=self.sub_type, data=ScaleBytes(self.compact_bytes)
            ).process()

            if type(byte_data) is int and self.compact_length <= 4:
                return int(byte_data / 4)
            else:
                return byte_data
        else:
            return self.compact_bytes

    def process_encode(self, value):

        value = int(value)

        if value <= 0b00111111:
            return ScaleBytes(bytearray(int(value << 2).to_bytes(1, 'little')))

        elif value <= 0b0011111111111111:
            return ScaleBytes(bytearray(int((value << 2) | 0b01).to_bytes(2, 'little')))

        elif value <= 0b00111111111111111111111111111111:

            return ScaleBytes(bytearray(int((value << 2) | 0b10).to_bytes(4, 'little')))

        else:
            for bytes_length in range(4, 68):
                if 2 ** (8 * (bytes_length - 1)) <= value < 2 ** (8 * bytes_length):
                    return ScaleBytes(bytearray(
                        ((bytes_length - 4) << 2 | 0b11).to_bytes(1, 'little') + value.to_bytes(bytes_length,
                                                                                                'little')))
            else:
                raise ValueError('{} out of range'.format(value))


class CompactU32(Compact):
    """
    Specialized composite implementation for performance improvement
    """

    type_string = 'Compact<u32>'

    def process(self):
        self.process_compact_bytes()

        if self.compact_length <= 4:
            return int(int.from_bytes(self.compact_bytes, byteorder='little') / 4)
        else:
            return int.from_bytes(self.compact_bytes, byteorder='little')

    def process_encode(self, value):

        if value <= 0b00111111:
            return ScaleBytes(bytearray(int(value << 2).to_bytes(1, 'little')))

        elif value <= 0b0011111111111111:
            return ScaleBytes(bytearray(int((value << 2) | 0b01).to_bytes(2, 'little')))

        elif value <= 0b00111111111111111111111111111111:

            return ScaleBytes(bytearray(int((value << 2) | 0b10).to_bytes(4, 'little')))

        else:
            for bytes_length in range(4, 68):
                if 2 ** (8 * (bytes_length-1)) <= value < 2 ** (8 * bytes_length):
                    return ScaleBytes(bytearray(((bytes_length - 4) << 2 | 0b11).to_bytes(1, 'little') + value.to_bytes(bytes_length, 'little')))
            else:
                raise ValueError('{} out of range'.format(value))


class Option(ScaleType):
    def process(self):

        option_byte = self.get_next_bytes(1)

        if self.sub_type and option_byte != b'\x00':
            self.value_object = self.process_type(self.sub_type)
            return self.value_object.value

        return None

    def process_encode(self, value):

        if value is not None and self.sub_type:
            sub_type_obj = self.runtime_config.create_scale_object(self.sub_type)
            return ScaleBytes('0x01') + sub_type_obj.encode(value)

        return ScaleBytes('0x00')

    @classmethod
    def process_scale_info_definition(cls, scale_info_definition: 'GenericRegistryType'):
        cls.sub_type = f"scale_info::{scale_info_definition.value['params'][0]['type']}"


class Bytes(ScaleType):

    type_string = 'Vec<u8>'

    def process(self):

        length = self.process_type('Compact<u32>').value
        value = self.get_next_bytes(length)

        self.value_object = value

        try:
            return value.decode()
        except UnicodeDecodeError:
            return '0x{}'.format(value.hex())

    def process_encode(self, value):
        string_length_compact = CompactU32()

        if type(value) is str:
            if value[0:2] == '0x':
                # TODO implicit HexBytes conversion can have unexpected result if string is actually starting with '0x'
                value = bytes.fromhex(value[2:])
            else:
                value = value.encode()

        elif type(value) in (bytearray, list):
            value = bytes(value)

        if type(value) is not bytes:
            raise ValueError(f'Cannot encode type "{type(value)}"')

        data = string_length_compact.encode(len(value))
        data += value

        return data

    def serialize(self):
        return f'0x{self.value_object.hex()}'


class Str(Bytes):
    def serialize(self):
        return self.value


class String(Str):
    pass


class OptionBytes(ScaleType):

    type_string = 'Option<Vec<u8>>'

    def process(self):

        option_byte = self.get_next_bytes(1)

        if option_byte != b'\x00':
            return self.process_type('Bytes').value

        return None

    def process_encode(self, value):

        if value is not None:
            sub_type_obj = Bytes()
            return ScaleBytes('0x01') + sub_type_obj.encode(value)

        return ScaleBytes('0x00')


class HexBytes(ScaleType):

    def __init__(self, *args, **kwargs):
        self.length_obj = None
        super().__init__(*args, **kwargs)

    def process(self):

        self.length_obj = self.process_type('Compact<u32>')

        return '0x{}'.format(self.get_next_bytes(self.length_obj.value).hex())

    def process_encode(self, value):

        if value[0:2] != '0x':
            raise ValueError('HexBytes value should start with "0x"')

        value = bytes.fromhex(value[2:])

        string_length_compact = CompactU32()
        data = string_length_compact.encode(len(value))
        data += value
        return data


class CallBytes(ScaleType):

    def process(self):
        raise NotImplementedError()

    def process_encode(self, value):
        return bytes.fromhex(value[2:])


class U8(ScaleType):

    def process(self):
        return self.get_next_u8()

    def process_encode(self, value):

        if 0 <= int(value) <= 2**8 - 1:
            return ScaleBytes(bytearray(int(value).to_bytes(1, 'little')))
        else:
            raise ValueError('{} out of range for u8'.format(value))


class U16(ScaleType):

    def process(self):
        return int.from_bytes(self.get_next_bytes(2), byteorder='little')

    def process_encode(self, value):

        if 0 <= int(value) <= 2**16 - 1:
            return ScaleBytes(bytearray(int(value).to_bytes(2, 'little')))
        else:
            raise ValueError('{} out of range for u16'.format(value))


class U32(ScaleType):

    def process(self):
        return int.from_bytes(self.get_next_bytes(4), byteorder='little')

    def process_encode(self, value):

        if 0 <= int(value) <= 2**32 - 1:
            return ScaleBytes(bytearray(int(value).to_bytes(4, 'little')))
        else:
            raise ValueError('{} out of range for u32'.format(value))


class U64(ScaleType):

    def process(self):
        return int(int.from_bytes(self.get_next_bytes(8), byteorder='little'))

    def process_encode(self, value):

        if 0 <= int(value) <= 2**64 - 1:
            return ScaleBytes(bytearray(int(value).to_bytes(8, 'little')))
        else:
            raise ValueError('{} out of range for u64'.format(value))


class U128(ScaleType):

    def process(self):
        return int(int.from_bytes(self.get_next_bytes(16), byteorder='little'))

    def process_encode(self, value):

        if 0 <= int(value) <= 2**128 - 1:
            return ScaleBytes(bytearray(int(value).to_bytes(16, 'little')))
        else:
            raise ValueError('{} out of range for u128'.format(value))


class U256(ScaleType):

    def process(self):
        return int(int.from_bytes(self.get_next_bytes(32), byteorder='little'))

    def process_encode(self, value):

        if 0 <= int(value) <= 2**256 - 1:
            return ScaleBytes(bytearray(int(value).to_bytes(32, 'little')))
        else:
            raise ValueError('{} out of range for u256'.format(value))


class I8(ScaleType):

    def process(self):
        return int.from_bytes(self.get_next_bytes(1), byteorder='little', signed=True)

    def process_encode(self, value):

        if -128 <= int(value) <= 127:
            return ScaleBytes(bytearray(int(value).to_bytes(1, 'little', signed=True)))
        else:
            raise ValueError('{} out of range for i8'.format(value))


class I16(ScaleType):

    def process(self):
        return int.from_bytes(self.get_next_bytes(2), byteorder='little', signed=True)

    def process_encode(self, value):

        if -32768 <= int(value) <= 32767:
            return ScaleBytes(bytearray(int(value).to_bytes(2, 'little', signed=True)))
        else:
            raise ValueError('{} out of range for i16'.format(value))


class I32(ScaleType):

    def process(self):
        return int.from_bytes(self.get_next_bytes(4), byteorder='little', signed=True)

    def process_encode(self, value):

        if -2147483648 <= int(value) <= 2147483647:
            return ScaleBytes(bytearray(int(value).to_bytes(4, 'little', signed=True)))
        else:
            raise ValueError('{} out of range for i32'.format(value))


class I64(ScaleType):

    def process(self):
        return int.from_bytes(self.get_next_bytes(8), byteorder='little', signed=True)

    def process_encode(self, value):

        if -2**64 <= int(value) <= 2**64-1:
            return ScaleBytes(bytearray(int(value).to_bytes(8, 'little', signed=True)))
        else:
            raise ValueError('{} out of range for i64'.format(value))


class I128(ScaleType):

    def process(self):
        return int.from_bytes(self.get_next_bytes(16), byteorder='little', signed=True)

    def process_encode(self, value):

        if -2**128 <= int(value) <= 2**128-1:
            return ScaleBytes(bytearray(int(value).to_bytes(16, 'little', signed=True)))
        else:
            raise ValueError('{} out of range for i128'.format(value))


class I256(ScaleType):

    def process(self):
        return int.from_bytes(self.get_next_bytes(32), byteorder='little', signed=True)

    def process_encode(self, value):

        if -2**256 <= int(value) <= 2**256-1:
            return ScaleBytes(bytearray(int(value).to_bytes(32, 'little', signed=True)))
        else:
            raise ValueError('{} out of range for i256'.format(value))


class H160(ScaleType):

    def process(self):
        return '0x{}'.format(self.get_next_bytes(20).hex())

    def process_encode(self, value):
        if value[0:2] != '0x' or len(value) != 42:
            raise ValueError('Value should start with "0x" and should be 20 bytes long')
        return ScaleBytes(value)


class H256(ScaleType):

    def process(self):
        return '0x{}'.format(self.get_next_bytes(32).hex())

    def process_encode(self, value):
        if value[0:2] != '0x' or len(value) != 66:
            raise ValueError('Value should start with "0x" and should be 32 bytes long')
        return ScaleBytes(value)


class H512(ScaleType):

    def process(self):
        return '0x{}'.format(self.get_next_bytes(64).hex())

    def process_encode(self, value):
        if value[0:2] != '0x' or len(value) != 130:
            raise ValueError('Value should start with "0x" and should be 64 bytes long')
        return ScaleBytes(value)


class Struct(ScaleType):

    def __init__(self, data=None, type_mapping=None, **kwargs):

        if type_mapping:
            self.type_mapping = type_mapping

        super().__init__(data, **kwargs)

    def process(self):

        result = {}
        self.value_object = {}

        for key, data_type in self.type_mapping:
            if data_type is None:
                data_type = 'Null'
<<<<<<< HEAD
            field_obj = self.process_type(data_type, metadata=self.metadata)

            self.value_object[key] = field_obj

            result[key] = field_obj.value
=======

            if type(data_type) is dict:
                # Nested struct
                sub_type_mapping = [[k, v] for k, v in data_type.items()]
                decoding_cls = type('NestedStruct', (Struct,), {'type_mapping': sub_type_mapping})
                element_obj = decoding_cls(
                    data=self.data, metadata=self.metadata, runtime_config=self.runtime_config
                )
                result[key] = element_obj.decode(check_remaining=False)
            else:

                result[key] = self.process_type(data_type, metadata=self.metadata).value
>>>>>>> 9aecbab5

        return result

    def process_encode(self, value):
        data = ScaleBytes(bytearray())

        self.value_object = {}

        for key, data_type in self.type_mapping:
            if key not in value:
                raise ValueError('Element "{}" of struct is missing in given value'.format(key))

<<<<<<< HEAD
            element_obj = self.runtime_config.create_scale_object(
                type_string=data_type, metadata=self.metadata
            )
=======
            if type(data_type) is dict:
                # Nested struct
                sub_type_mapping = [[k, v] for k, v in data_type.items()]
                decoding_cls = type('NestedStruct', (Struct,), {'type_mapping': sub_type_mapping})
                element_obj = decoding_cls(
                    metadata=self.metadata, runtime_config=self.runtime_config
                )
            else:

                element_obj = self.get_decoder_class(
                    type_string=data_type, metadata=self.metadata, runtime_config=self.runtime_config
                )

>>>>>>> 9aecbab5
            data += element_obj.encode(value[key])
            self.value_object[key] = element_obj

        return data


class Tuple(ScaleType):
    def __init__(self, data=None, type_mapping=None, **kwargs):

        if type_mapping:
            self.type_mapping = type_mapping

        super().__init__(data, **kwargs)

    def process(self):

        if len(self.type_mapping) == 1:
            return self.process_type(self.type_mapping[0], metadata=self.metadata).value

        result = ()
        self.value_object = ()

        for member_type in self.type_mapping:
            if member_type is None:
                member_type = 'Null'

            member_obj = self.process_type(member_type, metadata=self.metadata)

            result += (member_obj.value,)
            self.value_object += (member_obj,)

        return result

    def process_encode(self, value):
        data = ScaleBytes(bytearray())
        self.value_object = ()

        if type(value) not in (list,  tuple):
            value = [value]

        if len(value) != len(self.type_mapping):
            raise ValueError('Element count of value ({}) doesn\'t match type_definition ({})'.format(
                len(value), len(self.type_mapping))
            )

        for idx, member_type in enumerate(self.type_mapping):

            element_obj = self.runtime_config.create_scale_object(
                member_type, metadata=self.metadata
            )
            data += element_obj.encode(value[idx])
            self.value_object += (element_obj,)

        return data


class Set(ScaleType):
    value_list = []
    value_type = 'u64'

    def __init__(self, data, value_list=None, **kwargs):
        self.set_value = None

        if value_list:
            self.value_list = value_list

        super().__init__(data, **kwargs)

    def process(self):
        self.set_value = self.process_type(self.value_type).value
        result = []
        if self.set_value > 0:

            for value, set_mask in self.value_list.items():
                if self.set_value & set_mask > 0:
                    result.append(value)
        return result

    def process_encode(self, value):
        result = 0
        if type(value) is not list:
            raise ValueError('Value for encoding a set must be a list')

        for item, set_mask in self.value_list.items():
            if item in value:
                result += set_mask

        u64_obj = self.runtime_config.create_scale_object(type_string=self.value_type)

        return u64_obj.encode(result)


class Era(ScaleType):
    """
    An Era represents a range of blocks in which a transaction is allowed to be
    executed.

    An Era may either be "immortal", in which case the transaction is always valid,
    or "mortal", in which case the transaction has a defined start block and period
    in which it is valid.
    """

    def __init__(self, **kwargs):
        self.period = None
        self.phase = None
        super().__init__(**kwargs)

    def process(self):

        option_byte = self.get_next_bytes(1).hex()
        if option_byte == '00':
            self.period = None
            self.phase = None
            return option_byte
        else:
            encoded = int(option_byte, base=16) + (int(self.get_next_bytes(1).hex(), base=16) << 8)
            self.period = 2 << (encoded % (1 << 4))
            quantize_factor = max(1, (self.period >> 12))
            self.phase = (encoded >> 4) * quantize_factor
            if self.period >= 4 and self.phase < self.period:
                return (self.period, self.phase)
            else:
                raise ValueError('Invalid phase and period: {}, {}'.format(self.phase, self.period))

    def _tuple_from_dict(self, value):
        if 'period' not in value:
            raise ValueError("Value missing required field 'period' in dict Era")
        period = value['period']

        if 'phase' in value:
            return (period, value['phase'])

        # If phase not specified explicitly, let the user specify the current block,
        # and calculate the phase from that.
        if 'current' not in value:
            raise ValueError("Dict Era must have one of the fields 'phase' or 'current'")

        current = value['current']

        # Period must be a power of two between 4 and 2**16
        period = max(4, min(1 << 16, next_power_of_two(period)))
        phase = current % period
        quantize_factor = max(1, (period >> 12))
        quantized_phase = (phase // quantize_factor) * quantize_factor

        return (period, quantized_phase)

    def process_encode(self, value):
        if value == '00':
            self.period = None
            self.phase = None
            return ScaleBytes('0x00')
        if isinstance(value, dict):
            value = self._tuple_from_dict(value)
        if isinstance(value, tuple) and len(value) == 2:
            period, phase = value
            if not isinstance(phase, int) or not isinstance(period, int):
                raise ValueError("Phase and period must be ints")
            if phase > period:
                raise ValueError("Phase must be less than period")
            self.period = period
            self.phase = phase
            quantize_factor = max(period >> 12, 1)
            encoded = min(15, max(1, trailing_zeros(period) - 1)) | ((phase // quantize_factor) << 4)
            return ScaleBytes(encoded.to_bytes(length=2, byteorder='little', signed=False))

        raise ValueError("Value must be the string '00' or tuple of two ints")

    def is_immortal(self) -> bool:
        """Returns true if the era is immortal, false if mortal."""
        return self.period is None or self.phase is None

    def birth(self, current: int) -> int:
        """Gets the block number of the start of the era given, with `current`
        as the reference block number for the era, normally included as part
        of the transaction.
        """
        if self.is_immortal():
            return 0
        return (max(current, self.phase) - self.phase) // self.period * self.period + self.phase

    def death(self, current: int) -> int:
        """Gets the block number of the first block at which the era has ended.

        If the era is immortal, 2**64 - 1 (the maximum unsigned 64-bit integer) is returned.
        """
        if self.is_immortal():
            return 2**64 - 1
        return self.birth(current) + self.period

    @classmethod
    def process_scale_info_definition(cls, scale_info_definition: 'GenericRegistryType'):
        return


class Bool(ScaleType):

    def process(self):
        return self.get_next_bool()

    def process_encode(self, value):
        if value is True:
            return ScaleBytes('0x01')
        elif value is False:
            return ScaleBytes('0x00')
        else:
            raise ValueError("Value must be boolean")


class CompactMoment(CompactU32):
    type_string = 'Compact<Moment>'

    def process(self):
        int_value = super().process()

        if int_value > 10000000000:
            int_value = int_value / 1000

        return datetime.utcfromtimestamp(int_value)

    def serialize(self):
        return self.value.isoformat()


class ProposalPreimage(Struct):
    type_string = '(Vec<u8>, AccountId, BalanceOf, BlockNumber)'

    type_mapping = (
        ("proposal", "HexBytes"),
        ("registredBy", "AccountId"),
        ("deposit", "BalanceOf"),
        ("blockNumber", "BlockNumber")
    )

    def process(self):

        result = {}
        for key, data_type in self.type_mapping:
            result[key] = self.process_type(data_type, metadata=self.metadata).value

        # Replace HexBytes with actual proposal
        result['proposal'] = self.runtime_config.create_scale_object(
            'Proposal', data=ScaleBytes(result['proposal']), metadata=self.metadata
        ).decode()

        return result


class GenericAccountId(H256):

    def __init__(self, data=None, **kwargs):
        self.ss58_address = None
        self.public_key = None
        super().__init__(data, **kwargs)

    def process_encode(self, value):
        if value[0:2] != '0x':
            from scalecodec.utils.ss58 import ss58_decode
            self.ss58_address = value
            value = '0x{}'.format(ss58_decode(value))
        return super().process_encode(value)

    def serialize(self):
        return self.ss58_address or self.value

    def process(self):
        value = self.public_key = super().process()

        if self.runtime_config.ss58_format is not None:
            try:
                value = self.ss58_address = ss58_encode(value, ss58_format=self.runtime_config.ss58_format)
            except ValueError:
                pass

        return value

    @classmethod
    def process_scale_info_definition(cls, scale_info_definition: 'GenericRegistryType'):
        return


class GenericAccountIndex(U32):
    pass


class Vec(ScaleType):

    def __init__(self, data=None, **kwargs):
        self.elements = []
        super().__init__(data, **kwargs)

    def process(self):
        element_count = self.process_type('Compact<u32>').value

        # Check for Bytes processing
        if self.runtime_config.get_decoder_class(self.sub_type) is U8:
            value = self.get_next_bytes(element_count)

            try:
                return value.decode()
            except UnicodeDecodeError:
                return '0x{}'.format(value.hex())

        result = []
        for _ in range(0, element_count):
            element = self.process_type(self.sub_type, metadata=self.metadata)
            self.elements.append(element)
            result.append(element.value)

        self.value_object = self.elements

        return result

    def process_encode(self, value):

        # encode element count to Compact<u32>
        element_count_compact = CompactU32()

        # Check for Bytes processing
        if self.runtime_config.get_decoder_class(self.sub_type) is U8:
            string_length_compact = CompactU32()

            if type(value) is str:
                if value[0:2] == '0x':
                    # TODO implicit HexBytes conversion can have unexpected result if string is actually starting with '0x'
                    value = bytes.fromhex(value[2:])
                else:
                    value = value.encode()

            elif type(value) in (bytearray, list):
                value = bytes(value)

            if type(value) is not bytes:
                raise ValueError(f'Cannot encode type "{type(value)}"')

            self.value_object = value

            data = string_length_compact.encode(len(value))
            data += value

            return data

        if type(value) is not list:
            raise ValueError("Provided value is not a list")

        element_count_compact.encode(len(value))

        data = element_count_compact.data
        self.value_object = []

        for element in value:

            element_obj = self.runtime_config.create_scale_object(
                type_string=self.sub_type, metadata=self.metadata
            )
            data += element_obj.encode(element)
            self.value_object.append(element_obj)

        return data

    def __len__(self):
        return len(self.value_object)


class BoundedVec(Vec):
    def __init__(self, data=None, **kwargs):

        if self.sub_type and ',' in self.sub_type:
            # Rebuild sub_type as last item is the upper bound of elements allowed
            self.sub_type, self.max_elements = [x.strip() for x in self.sub_type.rsplit(',', 1)]

        super().__init__(data, **kwargs)

    @classmethod
    def process_scale_info_definition(cls, scale_info_definition: 'GenericRegistryType'):
        cls.sub_type = f"scale_info::{scale_info_definition.value['params'][0]['type']}"


class BitVec(ScaleType):
    """
    A BitVec that represents an array of bits. The bits are however stored encoded. The difference between this
    and a normal Bytes would be that the length prefix indicates the number of bits encoded, not the bytes
    """
    def process(self):
        length_obj = self.process_type('Compact<u32>')

        total = math.ceil(length_obj.value / 8)

        value_int = int.from_bytes(self.get_next_bytes(total), byteorder='little')

        return '0b' + bin(value_int)[2:].zfill(length_obj.value)

    def process_encode(self, value):

        if type(value) is list:
            value = sum(v << i for i, v in enumerate(reversed(value)))

        if type(value) is str and value[0:2] == '0b':
            value = int(value[2:], 2)

        if type(value) is not int:
            raise ValueError("Provided value is not an int, binary str or a list of booleans")

        self.value_object = value

        if value == 0:
            return ScaleBytes(b'\x00')

        # encode the length in a compact u32
        compact_obj = CompactU32()
        data = compact_obj.encode(value.bit_length())

        byte_length = math.ceil(value.bit_length() / 8)

        return data + value.to_bytes(length=byte_length, byteorder='little')


class GenericAddress(ScaleType):

    def __init__(self, data=None, **kwargs):
        self.account_length = None
        self.account_id = None
        self.account_index = None
        self.account_idx = None
        super().__init__(data, **kwargs)

    def process(self):
        self.account_length = self.get_next_bytes(1)

        if self.account_length == b'\xff':
            self.account_id = self.get_next_bytes(32).hex()
            self.account_length = self.account_length.hex()

            return self.account_id
        else:
            if self.account_length == b'\xfc':
                account_index = self.get_next_bytes(2)
            elif self.account_length == b'\xfd':
                account_index = self.get_next_bytes(4)
            elif self.account_length == b'\xfe':
                account_index = self.get_next_bytes(8)
            else:
                account_index = self.account_length

            self.account_index = account_index.hex()
            self.account_idx = int.from_bytes(account_index, byteorder='little')

            self.account_length = self.account_length.hex()

            return self.account_index

    def process_encode(self, value):

        if type(value) == str and value[0:2] != '0x':
            # Assume SS58 encoding address
            if len(value) >= 46:
                from scalecodec.utils.ss58 import ss58_decode
                value = '0x{}'.format(ss58_decode(value))
            else:
                from scalecodec.utils.ss58 import ss58_decode_account_index
                index_obj = GenericAccountIndex()
                value = index_obj.encode(ss58_decode_account_index(value))

        if type(value) == str and value[0:2] == '0x' and len(value) == 66:
            # value is AccountId
            return ScaleBytes('0xff{}'.format(value[2:]))
        elif type(value) == int:
            # value is AccountIndex
            raise NotImplementedError('Encoding of AccountIndex Adresses not supported yet')
        else:
            raise ValueError('Value is in unsupported format, expected 32 bytes hex-string for AccountIds or int for AccountIndex')

    def serialize(self):
        if self.account_id:
            return '0x{}'.format(self.value)
        else:
            return self.value


class AccountIdAddress(GenericAddress):

    def process(self):
        self.account_id = self.process_type('AccountId').value.replace('0x', '')
        self.account_length = 'ff'
        return self.account_id

    def process_encode(self, value):
        if type(value) == str and value[0:2] != '0x':
            # Assume SS58 encoding address
            if len(value) >= 46:
                from scalecodec.utils.ss58 import ss58_decode
                value = '0x{}'.format(ss58_decode(value))
            else:
                from scalecodec.utils.ss58 import ss58_decode_account_index
                index_obj = GenericAccountIndex()
                value = index_obj.encode(ss58_decode_account_index(value))

        if type(value) == str and value[0:2] == '0x' and len(value) == 66:
            # value is AccountId
            return ScaleBytes('0x{}'.format(value[2:]))
        elif type(value) == int:
            # value is AccountIndex
            raise NotImplementedError('Encoding of AccountIndex Adresses not supported yet')
        else:
            raise ValueError('Value is in unsupported format, expected 32 bytes hex-string for AccountIds or int for AccountIndex')


class RawAddress(GenericAddress):
    pass


class Enum(ScaleType):

    value_list = []
    type_mapping = None

    def __init__(self, data=None, value_list=None, type_mapping=None, **kwargs):

        self.index = None

        if type_mapping:
            self.type_mapping = type_mapping

        if value_list:
            self.value_list = value_list

        super().__init__(data, **kwargs)

    def process(self):
        self.index = int(self.get_next_bytes(1).hex(), 16)

        if self.type_mapping:
            try:
                enum_type_mapping = self.type_mapping[self.index]

                if enum_type_mapping[1] is None or enum_type_mapping[1] == 'Null':
                    return enum_type_mapping[0]

                result_obj = self.process_type(enum_type_mapping[1], metadata=self.metadata)

                self.value_object = (enum_type_mapping[0], result_obj)

                return {enum_type_mapping[0]: result_obj.value}

            except IndexError:
                raise ValueError("Index '{}' not present in Enum type mapping".format(self.index))
        else:
            try:
                return self.value_list[self.index]
            except IndexError:
                raise ValueError("Index '{}' not present in Enum value list".format(self.index))

    def process_encode(self, value):
        if self.type_mapping:

            if type(value) == str:
                # Convert simple enum values
                value = {value: None}

            if type(value) != dict:
                raise ValueError("Value must be a dict or str when type_mapping is set, not '{}'".format(value))

            if len(value) != 1:
                raise ValueError("Value for enum with type_mapping can only have one value")

            for enum_key, enum_value in value.items():
                for idx, (item_key, item_value) in enumerate(self.type_mapping):
                    if item_key == enum_key:
                        self.index = idx
                        struct_obj = self.runtime_config.create_scale_object(
                            type_string='Struct',
                            type_mapping=[(item_key, item_value)]
                        )
                        struct_data = struct_obj.encode(value)
                        self.value_object = (item_key, struct_obj)
                        return ScaleBytes(bytearray([self.index])) + struct_data

                raise ValueError("Value '{}' not present in type_mapping of this enum".format(enum_key))

        else:

            if type(self.value_list) is dict:
                value_list = self.value_list.items()
            else:
                value_list = enumerate(self.value_list)

            for idx, item in value_list:
                if item == value:
                    self.index = idx
                    return ScaleBytes(bytearray([self.index]))

            raise ValueError("Value '{}' not present in value list of this enum".format(value))

    def get_enum_value(self):
        if self.value:

            if self.type_mapping:
                return list(self.value.values())[0]
            else:
                return self.value_list[self.index]


class Data(Enum):
    type_mapping = [
        ["None", "Null"],
        ["Raw", "Bytes"],
        ["BlakeTwo256", "H256"],
        ["Sha256", "H256"],
        ["Keccak256", "H256"],
        ["ShaThree256", "H256"]
      ]

    def process(self):

        self.index = int(self.get_next_bytes(1).hex(), 16)

        if self.index == 0:
            return {'None': None}

        elif 1 <= self.index <= 33:
            # Determine value of Raw type (length is processed in index byte)
            data = self.get_next_bytes(self.index - 1)

            try:
                value = data.decode()
            except UnicodeDecodeError:
                value = '0x{}'.format(data.hex())
            return {"Raw": value}

        elif 34 <= self.index <= 37:

            enum_value = self.type_mapping[self.index - 32][0]

            return {enum_value: self.process_type(self.type_mapping[self.index - 32][1]).value}

        raise ValueError("Unable to decode Data, invalid indicator byte '{}'".format(self.index))

    def process_encode(self, value):

        if type(value) != dict:
            raise ValueError("Value must be a dict when type_mapping is set, not '{}'".format(value))

        if len(value) != 1:
            raise ValueError("Value for enum with type_mapping can only have one value")

        for enum_key, enum_value in value.items():

            for idx, (item_key, item_value) in enumerate(self.type_mapping):
                if item_key == enum_key:
                    self.index = idx

                    if item_value == 'Null':
                        return ScaleBytes(bytearray([0]))

                    elif item_value == 'Bytes':

                        if enum_value[0:2] == '0x':

                            if len(enum_value) > 66:
                                raise ValueError("Raw type in Data cannot exceed 32 bytes")

                            enum_value = bytes.fromhex(enum_value[2:])
                            data = bytes([len(enum_value) + 1]) + enum_value
                            return ScaleBytes(bytearray(data))
                        else:

                            if len(enum_value) > 32:
                                raise ValueError("Raw type in Data cannot exceed 32 bytes")

                            data = bytes([len(enum_value) + 1]) + enum_value.encode()
                            return ScaleBytes(bytearray(data))
                    else:

                        struct_obj = self.runtime_config.create_scale_object(
                            type_string=self.type_mapping[self.index][1]
                        )
                        return ScaleBytes(bytearray([self.index + 32])) + struct_obj.encode(enum_value)

            raise ValueError("Value '{}' not present in type_mapping of this enum".format(enum_key))

    @classmethod
    def process_scale_info_definition(cls, scale_info_definition: 'GenericRegistryType'):
        return


class Null(ScaleType):

    def process(self):
        return None

    def process_encode(self, value):
        return ScaleBytes(bytearray())


class StorageHasher(Enum):

    value_list = ['Blake2_128', 'Blake2_256', 'Blake2_128Concat', 'Twox128', 'Twox256', 'Twox64Concat', 'Identity']

    def is_blake2_128(self):
        return self.index == 0

    def is_blake2_256(self):
        return self.index == 1

    def is_twoblake2_128_concat(self):
        return self.index == 2

    def is_twox128(self):
        return self.index == 3

    def is_twox256(self):
        return self.index == 4

    def is_twox64_concat(self):
        return self.index == 5

    def is_identity(self):
        return self.index == 6


class Conviction(Enum):
    CONVICTION_MASK = 0b01111111
    DEFAULT_CONVICTION = 0b00000000

    value_list = ['None', 'Locked1x', 'Locked2x', 'Locked3x', 'Locked4x', 'Locked5x', 'Locked6x']


class GenericBlock(ScaleType):
    # TODO implement generic block type

    def process(self):
        raise NotImplementedError()

    def process_encode(self, value):
        raise NotImplementedError()


class GenericVote(U8):

    def process(self):
        value = super().process()

        conviction = self.runtime_config.create_scale_object(
            'Conviction',
        )

        conviction.decode(ScaleBytes(bytearray([value & Conviction.CONVICTION_MASK])))

        aye = (value & 0b1000_0000) == 0b1000_0000

        self.value_object = {
            'aye': aye,
            'conviction': conviction
        }

        return {
            'aye': aye,
            'conviction': conviction.value
        }

    def process_encode(self, value):

        if type(value) is dict:
            conviction = self.runtime_config.create_scale_object('Conviction')
            conviction.encode(value['conviction'])

            value = conviction.index | (0b1000_0000 if value['aye'] else 0)

        if type(value) is not int:
            raise ValueError('Incorrect format for vote')

        return super().process_encode(value)


class GenericCall(ScaleType):

    def __init__(self, data, **kwargs):
        self.call_index = None
        self.call_function = None
        self.call_args = {}
        self.call_module = None
        self.call_hash = None

        super().__init__(data, **kwargs)

    def process(self):

        if self.metadata.portable_registry:
            pallet_index = self.process_type('U8')

            self.call_module = self.metadata.get_pallet_by_index(pallet_index.value)
            call_type_string = self.call_module['calls'].value_object.get_type_string()

            call_obj = self.process_type(call_type_string)

            self.call_index = "{:02x}{:02x}".format(pallet_index.value, call_obj.index)

            self.call_function = call_obj.scale_info_type['def'][1].get_variant_by_index(call_obj.index)

            self.call_args = self.call_function['fields']

            call_hash = blake2b(self.get_used_bytes(), digest_size=32).digest()

            # Check args format
            if type(call_obj[1].value_object) is not tuple:
                call_args_values = (call_obj[1],)
            else:
                call_args_values = call_obj[1]

            call_args = []

            for idx, call_arg in enumerate(self.call_args):
                call_args.append({
                    'name': call_arg.value['name'],
                    'type': self.convert_type(call_arg.value['typeName']),
                    'value': call_args_values[idx].value
                })
                self.call_args[idx].value_object['value'] = call_args_values[idx]

            self.value_object = {
                'call_index': f'0x{self.call_index}',
                'call_function': self.call_function,
                'call_module': self.call_module,
                'call_args': self.call_args,
                'call_hash': f'0x{call_hash.hex()}'
            }

            return {
                'call_index': f'0x{self.call_index}',
                'call_function': self.call_function.name,
                'call_module': self.call_module.name,
                'call_args': call_args,
                'call_hash': f'0x{call_hash.hex()}'
            }

        else:

            self.call_index = self.get_next_bytes(2).hex()

            self.call_module, self.call_function = self.metadata.call_index[self.call_index]

            call_bytes = bytes.fromhex(self.call_index)

            call_args_serialized = []

            for arg in self.call_function.args:
                arg_type_obj = self.process_type(arg.type, metadata=self.metadata)

                call_bytes += arg_type_obj.get_used_bytes()

                self.call_args[arg.name] = arg_type_obj

                call_args_serialized.append({
                    'name': arg.name,
                    'type': arg.type,
                    'value': arg_type_obj.serialize()
                })

            call_hash = blake2b(call_bytes, digest_size=32).digest()

            self.value_object = {
                'call_index': f'0x{self.call_index}',
                'call_function': self.call_function,
                'call_module': self.call_module,
                'call_args': self.call_args,
                'call_hash': f'0x{call_hash.hex()}'
            }

            return {
                'call_index': f'0x{self.call_index}',
                'call_function': self.call_function.name,
                'call_module': self.call_module.name,
                'call_args': call_args_serialized,
                'call_hash': f'0x{call_hash.hex()}'
            }

    def process_encode(self, value):

        self.value_object = {}

        if type(value) is not dict:
            raise TypeError("value must be of type dict to encode a GenericCall")

        if self.metadata.portable_registry:
            if 'call_index' in value:
                raise NotImplementedError()
            elif 'call_module' in value and 'call_function' in value:
                self.call_module = self.metadata.get_metadata_pallet(value['call_module'])
                self.value_object['call_module'] = self.call_module

            elif not self.call_module or not self.call_function:
                raise ValueError('No call module and function specified')

            if not self.call_module:
                raise ValueError(f"Pallet '{value['call_module']}' not found")

            data = ScaleBytes(self.call_module['index'].get_used_bytes())

            call_type_string = self.call_module['calls'].value_object.get_type_string()

            call_obj = self.runtime_config.create_scale_object(call_type_string)

            # Retrieve used variant of call type
            self.call_function = call_obj.scale_info_type['def'][1].get_variant_by_name(value['call_function'])

            if not self.call_function:
                raise ValueError(f"Call function '{value['call_module']}.{value['call_function']}' not found")

            self.value_object['call_function'] = self.call_function

            data += ScaleBytes(self.call_function['index'].get_used_bytes())

            self.call_index = "{:02x}{:02x}".format(
                self.call_module.value['index'], self.call_function.value['index']
            )

            self.call_args = self.call_function['fields']

            # Encode call params
            if len(self.call_args) > 0:
                self.value_object['call_args'] = {}

                for arg in self.call_args:
                    if arg.value['name'] not in value['call_args']:
                        raise ValueError('Parameter \'{}\' not specified'.format(arg.value['name']))
                    else:
                        param_value = value['call_args'][arg.value['name']]

                        arg_obj = self.runtime_config.create_scale_object(
                            type_string=arg.get_type_string(),
                            metadata=self.metadata
                        )
                        data += arg_obj.encode(param_value)

                        self.value_object['call_args'][arg.value['name']] = arg_obj

            self.call_hash = blake2b(data.data, digest_size=32).digest()

            return data

        else:

            # Check requirements
            if 'call_index' in value:
                self.call_index = self.value_object['call_index'] = value['call_index']

            elif 'call_module' in value and 'call_function' in value:
                # Look up call module from metadata
                for call_index, (call_module, call_function) in self.metadata.call_index.items():

                    if call_module.name == value['call_module'] and call_function.name == value['call_function']:
                        self.call_index = self.value_object['call_index'] = call_index
                        self.call_module = self.value_object['call_module'] = call_module
                        self.call_function = self.value_object['call_function'] = call_function
                        break

                if not self.call_index:
                    raise MetadataCallFunctionNotFound(
                        f"Call function '{value['call_module']}.{value['call_function']}' not found in metadata"
                    )

            elif not self.call_module or not self.call_function:
                raise ValueError('No call module and function specified')

            data = ScaleBytes(bytearray.fromhex(self.call_index))

            # Encode call params
            if len(self.call_function.args) > 0:
                self.value_object['call_args'] = {}

                for arg in self.call_function.args:
                    if arg.name not in value['call_args']:
                        raise ValueError('Parameter \'{}\' not specified'.format(arg.name))
                    else:
                        param_value = value['call_args'][arg.name]

                        arg_obj = self.runtime_config.create_scale_object(
                            type_string=arg.type, metadata=self.metadata
                        )
                        data += arg_obj.encode(param_value)

                        self.value_object['call_args'][arg.name] = arg_obj

            return data


class GenericContractExecResult(Enum):
    def __init__(self, data=None, contract_result_scale_type=None, **kwargs):
        self.contract_result_scale_type = contract_result_scale_type
        self.gas_consumed = None
        self.flags = None
        self.contract_result_data = None
        super().__init__(data, **kwargs)

    def process(self):
        value = super().process()
        self.process_contract_result()
        return value

    def process_contract_result(self):
        if 'success' in self.value:
            self.gas_consumed = self.value['success']['gas_consumed']
            self.flags = self.value['success']['flags']
            self.contract_result_data = self.value['success']['data']

    def process_encode(self, value):

        if self.contract_result_scale_type is None:
            raise ValueError("Encoding is not possible because 'contract_result_scale_type' is not set")

        if 'success' in value:
            value = {'Success': value['success']}
        return super().process_encode(value)


class OpaqueCall(Bytes):

    def process_encode(self, value):
        call_obj = self.runtime_config.create_scale_object(
            type_string='Call', metadata=self.metadata
        )
        return super().process_encode(str(call_obj.encode(value)))

    def process(self):
        value = super().process()
        try:
            call_obj = self.runtime_config.create_scale_object(
                type_string='Call',
                data=ScaleBytes(value),
                metadata=self.metadata
            )

            return call_obj.process()
        except:
            return value


class MultiAccountId(GenericAccountId):

    @classmethod
    def create_from_account_list(cls, accounts, threshold):
        from scalecodec.utils.ss58 import ss58_decode

        account_ids = []
        for account in accounts:
            if account[0:2] != '0x':
                account = '0x{}'.format(ss58_decode(account))
            account_ids.append(account)

        account_list_cls = cls.runtime_config.create_scale_object('Vec<AccountId>')
        account_list_data = account_list_cls.encode(sorted(account_ids))
        threshold_data = cls.runtime_config.create_scale_object("u16").encode(threshold)

        multi_account_id = "0x{}".format(blake2b(
            b"modlpy/utilisuba" + bytes(account_list_data.data) + bytes(threshold_data.data), digest_size=32
        ).digest().hex())

        multi_account_obj = cls(runtime_config=cls.runtime_config)
        multi_account_obj.encode(multi_account_id)

        return multi_account_obj


class FixedLengthArray(ScaleType):

    element_count = 0

    def process(self):

        if self.element_count:
            if self.runtime_config.get_decoder_class(self.sub_type) is U8:
                self.value_object = self.get_next_bytes(self.element_count)
                return '0x{}'.format(self.value_object.hex())
            else:
                result = []
                for idx in range(self.element_count):
                    result.append(self.process_type(self.sub_type).value)
        else:
            result = []

        return result

    def process_encode(self, value):
        data = ScaleBytes(bytearray())

        value = value or []

        if self.runtime_config.get_decoder_class(self.sub_type) is U8:
            # u8 arrays are represented as hex-bytes (e.g. [u8; 3] as 0x123456)
            if value[0:2] != '0x' or len(value[2:]) != self.element_count * 2:
                raise ValueError('Value should start with "0x" and should be {} bytes long'.format(self.element_count))

            return ScaleBytes(value)

        else:

            if not type(value) is list:
                raise ValueError('Given value is not a list')

            for element_value in value:
                element_obj = self.runtime_config.create_scale_object(
                    type_string=self.sub_type, metadata=self.metadata
                )
                data += element_obj.encode(element_value)

            return data


class GenericMultiAddress(Enum):
    type_mapping = [
        ["Id", "AccountId"],
        ["Index", "Compact<AccountIndex>"],
        ["Raw", "HexBytes"],
        ["Address32", "H256"],
        ["Address20", "H160"],
      ]

    def __init__(self, data, **kwargs):
        self.account_length = None
        self.account_id = None
        self.account_index = None
        self.account_idx = None
        super().__init__(data, **kwargs)

    def process(self):
        value = super().process()
        self.account_length = self.index
        if self.index == 0:
            value = list(value.values())[0]

            if is_valid_ss58_address(value):
                self.account_id = ss58_decode(value)
            elif value[0:2] == '0x':
                self.account_id = value[2:]

            return value
        elif self.index == 1:
            self.account_index = list(value.values())[0]
            return self.account_index
        else:
            # Todo cap HexBytes / zero pad to 32 bytes to keep compatibility with AccountId
            account_id = list(value.values())[0]
            self.account_id = account_id[2:66].ljust(64, '0')
            return value

    def process_encode(self, value):

        if type(value) is int:
            # Implied decoded AccountIndex
            value = {"Index": value}

        elif type(value) is str:
            if len(value) <= 8 and value[0:2] != '0x':
                # Implied raw AccountIndex
                self.account_index = ss58_decode_account_index(value)
                value = {"Index": self.account_index}
            elif is_valid_ss58_address(value):
                # Implied SS58 encoded AccountId
                self.account_id = ss58_decode(value)
                value = {"Id": f'0x{self.account_id}'}
            elif len(value) == 66 and value[0:2] == '0x':
                # Implied raw AccountId
                self.account_id = value[2:]
                value = {"Id": value}
            elif len(value) == 42:
                # Implied raw Address20
                value = {"Address20": value}
            else:
                raise NotImplementedError("Address type not yet supported")

        return super().process_encode(value)


class Map(ScaleType):

    def __init__(self, **kwargs):
        super().__init__(**kwargs)

        sub_type_parts = [x.strip() for x in self.sub_type.split(',')]
        self.map_key = sub_type_parts[0]
        self.map_value = sub_type_parts[1]

    def process(self):

        element_count = self.process_type('Compact<u32>').value

        result = []
        for _ in range(0, element_count):
            key_value = self.process_type(self.map_key, metadata=self.metadata).value
            result.append((key_value, self.process_type(self.map_value, metadata=self.metadata).value))

        return result

    def process_encode(self, value):

        if type(value) is not list:
            raise ValueError("value should be a list of tuples e.g.: [('1', 2), ('23', 24), ('28', 30), ('45', 80)]")

        element_count_compact = CompactU32()

        element_count_compact.encode(len(value))

        data = element_count_compact.data

        for item_key, item_value in value:
            key_obj = self.runtime_config.create_scale_object(
                type_string=self.map_key, metadata=self.metadata
            )
            data += key_obj.encode(item_key)

            value_obj = self.runtime_config.create_scale_object(
                type_string=self.map_value, metadata=self.metadata
            )
            data += value_obj.encode(item_value)

        return data


class HashMap(Map):
    pass


class BTreeMap(Map):
    pass


class BoundedBTreeMap(BTreeMap):
    pass


class BTreeSet(Vec):
    pass


class GenericMetadataAll(Enum):

    def __init__(self, data, sub_type=None, **kwargs):
        self.__call_index = {}
        self.event_index = {}
        self.error_index = {}

        super().__init__(data, sub_type, **kwargs)

    def get_call_function(self, pallet_index, call_index):
        return self.call_index.get(f'{pallet_index}-{call_index}')

    @property
    def pallets(self):
        metadata_obj = self.value_object[1]

        if self.index >= 14:
            return metadata_obj.value_object['pallets'].value_object
        else:
            return metadata_obj.value_object['modules'].value_object

    @property
    def call_index(self):
        return self.__call_index

    @property
    def portable_registry(self):
        if self.index >= 14:
            return self.value_object[1].value_object['types']

    def get_event(self, pallet_index, event_index):
        pass

    def get_metadata_pallet(self, name: str) -> 'GenericPalletMetadata':

        if self.index >= 14:
            for pallet in self[1]['pallets']:
                if pallet.value['name'] == name:
                    return pallet
        else:
            for pallet in self[1]['modules']:
                if pallet.value['name'] == name:
                    return pallet

    def process(self):
        value = super().process()

        metadata_obj = self.value_object[1]

        if self.index in (12, 13):
            for module in metadata_obj['modules']:

                # Build call index
                if module['calls'].value is not None:
                    for call_index, call in enumerate(module['calls']):
                        call.lookup = "{:02x}{:02x}".format(module["index"].value, call_index)
                        self.call_index[call.lookup] = (module, call)

                # Build event index
                if module['events'].value is not None:
                    for event_index, event in enumerate(module['events']):
                        event.lookup = "{:02x}{:02x}".format(module["index"].value, event_index)
                        self.event_index[event.lookup] = (module, event)

                # Create error index
                if len(module['errors'].value_object or []) > 0:
                    for idx, error in enumerate(module['errors']):
                        self.error_index[f'{module["index"].value_object}-{idx}'] = error

        elif self.index < 12:
            # TODO V9 - V11 processing
            call_module_index = 0
            event_module_index = 0
            error_module_index = 0

            for module in metadata_obj['modules'].value_object:
                # Build call index
                if module['calls'].value_object is not None:
                    for call_index, call in enumerate(module.value_object['calls'].value_object.value_object):
                        call.lookup = "{:02x}{:02x}".format(call_module_index, call_index)
                        self.call_index[call.lookup] = (module, call)
                    call_module_index += 1

                # Build event index
                if module.value_object['events'].value_object is not None:
                    for event_index, event in enumerate(module.value_object['events'].value_object.value_object):
                        event.lookup = "{:02x}{:02x}".format(event_module_index, event_index)
                        self.event_index[event.lookup] = (module, event)
                    event_module_index += 1

                # Create error index
                if len(module.value_object['errors'].value_object or []) > 0:
                    for idx, error in enumerate(module.value_object['errors'].value_object):
                        self.error_index[f'{error_module_index}-{idx}'] = error
                    error_module_index += 1

        return value


class GenericMetadataVersioned(Tuple):

    @property
    def call_index(self):
        return self.value_object[1].call_index

    @property
    def event_index(self):
        return self.value_object[1].event_index

    def get_module_error(self, module_index, error_index):
        return self.value_object[1].error_index.get(f'{module_index}-{error_index}')

    def get_metadata(self):
        return self.value_object[1]

    @property
    def portable_registry(self):
        return self.value_object[1].portable_registry

    @property
    def pallets(self):
        return self.value_object[1].pallets

    def process(self):
        value = super().process()

        # # Create error index
        # if self.index >= 12:
        #     for module in self.metadata.modules:
        #         if len(module.errors or []) > 0:
        #             for idx, error in enumerate(module.errors):
        #                 self.error_index[f'{module.index}-{idx}'] = error
        # else:
        #     error_module_index = 0
        #     for module in self.metadata.modules:
        #         if len(module.errors or []) > 0:
        #             for idx, error in enumerate(module.errors):
        #                 self.error_index[f'{error_module_index}-{idx}'] = error
        #             error_module_index += 1

        return value

    def get_metadata_pallet(self, name: str) -> 'GenericPalletMetadata':
        metadata = self.get_metadata()
        return metadata.get_metadata_pallet(name)

    def get_pallet_by_index(self, index: int):
        try:
            return self.pallets[index]
        except IndexError:
            raise ValueError(f'Pallet for index "{index}" not found')


class GenericStringType(String):
    @property
    def name(self):
        return None

    @property
    def type(self):
        return self.value


class GenericRegistryType(Struct):

    @property
    def docs(self):
        return self.value['docs']

    def process_encode(self, value):
        if 'params' not in value:
            value['params'] = []

        if 'path' not in value:
            value['path'] = []

        if 'docs' not in value:
            value['docs'] = []

        return super().process_encode(value)


class GenericField(Struct):

    @property
    def name(self):
        return self.value['name']

    @property
    def docs(self):
        return self.value['docs']

    @property
    def type(self):
        return self.convert_type(self.value['typeName'])

    def get_type_string(self):
        return f"scale_info::{self.value['type']}"

    def process_encode(self, value):
        if 'name' not in value:
            value['name'] = None

        if 'typeName' not in value:
            value['typeName'] = None

        if 'docs' not in value:
            value['docs'] = []

        return super().process_encode(value)


class GenericVariant(Struct):

    @property
    def args(self):
        return self.value_object['fields']

    @property
    def name(self):
        return self.value['name']

    @property
    def docs(self):
        return self.value['docs']

    def process_encode(self, value):
        if 'index' not in value:
            value['index'] = None

        if 'discriminant' not in value:
            value['discriminant'] = None

        if 'fields' not in value:
            value['fields'] = []

        if 'docs' not in value:
            value['docs'] = []

        return super().process_encode(value)


class GenericTypeDefComposite(Struct):
    def process_encode(self, value):

        if 'fields' not in value:
            value['fields'] = []

        return super().process_encode(value)


class GenericTypeDefVariant(Struct):

    def get_variant_by_name(self, name: str) -> GenericVariant:
        for variant in self.value_object['variants']:
            if variant['name'].value == name:
                return variant

    def get_variant_by_index(self, index: int) -> GenericVariant:
        for variant in self.value_object['variants']:
            if variant['index'].value == index:
                return variant

    def process_encode(self, value):

        if 'variants' not in value:
            value['variants'] = []

        return super().process_encode(value)


class GenericFunctionArgumentMetadata(Struct):

    def __init__(self, *args, **kwargs):
        super().__init__(*args, **kwargs)

    def process(self):
        value = super().process()
        return value

    @property
    def name(self):
        return self.value['name']

    @property
    def type(self):
        return self.convert_type(self.value['type'])


class GenericFunctionMetadata(Struct):

    def __init__(self, *args, **kwargs):
        super().__init__(*args, **kwargs)

    @property
    def name(self):
        return self.value['name']

    def get_identifier(self):
        return self.value['name']

    @property
    def args(self):
        return self.value_object['args'].value_object

    @property
    def docs(self):
        return self.value['documentation']


class ScaleInfoCallMetadata(Struct):

    def get_type_string(self):
        return f"scale_info::{self.value['ty']}"

    @property
    def calls(self):
        if self.value_object:
            call_enum = self.runtime_config.get_decoder_class(
                self.get_type_string()
            )
            return call_enum.scale_info_type['def'][1]['variants']
        else:
            return []


class ScaleInfoPalletErrorMetadata(Struct):
    def get_type_string(self):
        return f"scale_info::{self.value['ty']}"

    @property
    def errors(self):
        if self.value_object:
            error_enum = self.runtime_config.get_decoder_class(self.get_type_string())
            return error_enum.scale_info_type['def'][1]['variants']
        else:
            return []


class ScaleInfoPalletEventMetadata(Struct):
    def get_type_string(self):
        return f"scale_info::{self.value['ty']}"

    @property
    def events(self):
        if self.value_object:
            event_enum = self.runtime_config.get_decoder_class(self.get_type_string())
            return event_enum.scale_info_type['def'][1]['variants']
        else:
            return []


class GenericPalletMetadata(Struct):

    @property
    def name(self):
        return self.value['name']

    def get_identifier(self):
        return self.value['name']

    @property
    def storage(self):
        storage_functions = self.value_object['storage'].value_object

        if storage_functions:
            return storage_functions.value_object['entries'].value_object

    @property
    def calls(self):
        return self.value_object['calls'].value_object

    @property
    def events(self):
        events = self.value_object['events'].value_object

        if events:
            return events.value_object

    @property
    def constants(self):
        return self.value_object['constants'].value_object

    @property
    def errors(self):
        return self.value_object['errors'].value_object

    def get_storage_function(self, name: str):
        storage_functions = self.value_object['storage'].value_object

        if storage_functions.value_object:
            for storage_function in storage_functions['entries']:
                if storage_function.value['name'] == name:
                    return storage_function


class ScaleInfoPalletMetadata(GenericPalletMetadata):

    @property
    def calls(self):
        if self.value_object['calls'].value_object:
            return self.value_object['calls'].value_object.calls
        else:
            return []

    @property
    def events(self):
        if self.value_object['event'].value_object:
            return self.value_object['event'].value_object.events
        else:
            return []

    @property
    def errors(self):
        if self.value_object['error'].value_object:
            return self.value_object['error'].value_object.errors
        else:
            return []


class GenericStorageEntryMetadata(Struct):

    @property
    def name(self):
        return self.value['name']

    @property
    def type(self):
        return self.value['type']

    def get_type_string_for_type(self, ty):
        return self.convert_type(ty)

    def get_value_type_string(self):
        if 'Plain' in self.value['type']:
            return self.get_type_string_for_type(self.value['type']['Plain'])
        elif 'Map' in self.value['type']:
            return self.get_type_string_for_type(self.value['type']['Map']['value'])
        elif 'DoubleMap' in self.value['type']:
            return self.get_type_string_for_type(self.value['type']['DoubleMap']['value'])
        elif 'NMap' in self.value['type']:
            return self.get_type_string_for_type(self.value['type']['NMap']['value'])
        else:
            raise NotImplementedError()

    def get_params_type_string(self):
        if 'Plain' in self.value['type']:
            return []
        elif 'Map' in self.value['type']:
            return [self.get_type_string_for_type(self.value['type']['Map']['key'])]
        elif 'DoubleMap' in self.value['type']:
            return [
                self.get_type_string_for_type(self.value['type']['DoubleMap']['key1']),
                self.get_type_string_for_type(self.value['type']['DoubleMap']['key2'])
            ]
        elif 'NMap' in self.value['type']:
            return [self.get_type_string_for_type(k) for k in self.value['type']['NMap']['keys']]
        else:
            raise NotImplementedError()

    def get_param_hashers(self):
        if 'Plain' in self.value['type']:
            return ['Twox64Concat']
        elif 'Map' in self.value['type']:
            return [self.value['type']['Map']['hasher']]
        elif 'DoubleMap' in self.value['type']:
            return [
                self.value['type']['DoubleMap']['hasher'],
                self.value['type']['DoubleMap']['key2_hasher']
            ]
        elif 'NMap' in self.value['type']:
            return self.value['type']['NMap']['hashers']
        else:
            raise NotImplementedError()


class ScaleInfoStorageEntryMetadata(GenericStorageEntryMetadata):

    def get_type_string_for_type(self, ty):
        return f'scale_info::{ty}'

    def get_value_type_string(self):
        if 'Plain' in self.value['type']:
            return self.get_type_string_for_type(self.value['type']['Plain'])
        elif 'Map' in self.value['type']:
            return self.get_type_string_for_type(self.value['type']['Map']['value'])
        else:
            raise NotImplementedError()

    def get_params_type_string(self):
        if 'Plain' in self.value['type']:
            return []
        elif 'Map' in self.value['type']:
            key_type_string = self.get_type_string_for_type(self.value['type']['Map']['key'])
            nmap_key_scale_type = self.runtime_config.get_decoder_class(key_type_string)

            if nmap_key_scale_type.type_mapping:
                return nmap_key_scale_type.type_mapping
            else:
                return [key_type_string]
        else:
            raise NotImplementedError()

    def get_param_hashers(self):
        if 'Plain' in self.value['type']:
            return ['Twox64Concat']
        elif 'Map' in self.value['type']:
            return self.value['type']['Map']['hashers']
        else:
            raise NotImplementedError()


class GenericEventMetadata(Struct):

    @property
    def name(self):
        return self.value['name']

    @property
    def args(self):
        return self.value_object['args']


class GenericErrorMetadata(Struct):

    @property
    def name(self):
        return self.value['name']

    @property
    def docs(self):
        return self.value['documentation']


class GenericModuleConstantMetadata(Struct):

    @property
    def name(self):
        return self.value['name']

    @property
    def type(self):
        return self.convert_type(self.value['type'])

    @property
    def docs(self):
        return self.value['documentation']

    @property
    def constant_value(self):
        if self.value_object.get('value'):
            return self.value_object['value'].value_object


class ScaleInfoModuleConstantMetadata(GenericModuleConstantMetadata):

    @property
    def type(self):
        return f"scale_info::{self.value['type']}"


class ScaleInfoFunctionArgumentMetadata(GenericFunctionArgumentMetadata):

    @property
    def type(self):
        return f"scale_info::{self.value['type']}"


class TypeNotSupported(ScaleType):

    def process(self):
        raise ValueError(f"Scale type '{self.sub_type}' not support")

    def process_encode(self, value):
        raise ValueError(f"Scale type '{self.sub_type}' not support")


class GenericExtrinsic(ScaleType):

    def __init__(self, *arg, **kwargs):
        self.signed = None
        super().__init__(*arg, **kwargs)

    @property
    def extrinsic_hash(self):
        if self.signed:
            return blake2b(self.data.data, digest_size=32).digest()

    def process(self):
        self.value_object = {
            'extrinsic_length': self.process_type('Compact<u32>'),
        }

        value = {}

        version = self.process_type('u8').value

        self.signed = (version & 128) == 128

        if self.signed:
            extrinsic_versions = (
                'TypeNotSupported<ExtrinsicV0>',
                'TypeNotSupported<ExtrinsicV1>',
                'TypeNotSupported<ExtrinsicV2>',
                'TypeNotSupported<ExtrinsicV3>',
                'ExtrinsicV4'
            )
            extrinsic_version_idx = version & 127
            if extrinsic_version_idx >= len(extrinsic_versions):
                raise ValueError(f"Unsupported Extrinsic version '{extrinsic_version_idx}'")

            extrinsic_version = extrinsic_versions[extrinsic_version_idx]

            self.value_object.update(self.process_type(extrinsic_version, metadata=self.metadata).value_object)
            value['extrinsic_hash'] = f'0x{self.extrinsic_hash.hex()}'
        else:
            self.value_object.update(self.process_type('Inherent', metadata=self.metadata).value_object)
            value['extrinsic_hash'] = None

        value.update({key: value.serialize() for (key, value) in self.value_object.items()})

        return value

    def process_encode(self, value):

        # Backwards compatibility cases
        if 'address' not in value and 'account_id' in value:
            value['address'] = value['account_id']

        if 'signature_version' in value:
            multisig_cls = self.runtime_config.get_decoder_class('MultiSignature')
            value['signature'] = {
                multisig_cls.type_mapping[value['signature_version']][0]: value['signature']
            }

        if 'call' not in value:
            value['call'] = {
                'call_function': value.get('call_function'),
                'call_module': value.get('call_module'),
                'call_args': value.get('call_args'),
            }

        # Determine version (Fixed to V4 for now)
        if 'address' in value:
            data = ScaleBytes('0x84')
            self.signed = True
        else:
            data = ScaleBytes('0x04')
            self.signed = False

        self.value_object = {}

        if self.signed:
            extrinsic = self.runtime_config.create_scale_object('ExtrinsicV4', metadata=self.metadata)
        else:
            extrinsic = self.runtime_config.create_scale_object('Inherent', metadata=self.metadata)

        data += extrinsic.encode(value)
        self.value_object.update(extrinsic.value_object)

        # Wrap payload with a length Compact<u32>
        length_obj = self.runtime_config.create_scale_object('Compact<u32>')
        data = length_obj.encode(data.length) + data

        self.value_object['extrinsic_length'] = length_obj

        return data


class Extrinsic(GenericExtrinsic):
    pass


class GenericEvent(Enum):

    def __init__(self, *args, **kwargs):

        self.event_idx = None
        self.event_index = None
        self.attributes = []
        self.event = None
        self.event_module = None

        super().__init__(*args, **kwargs)

    def process(self):

        self.event_index = self.get_next_bytes(2).hex()

        # Decode attributes
        self.event_module = self.metadata.event_index[self.event_index][0]
        self.event = self.metadata.event_index[self.event_index][1]

        attributes_value = []

        for arg_type in self.event.value['args']:
            arg_type_obj = self.process_type(arg_type)

            self.attributes.append(arg_type_obj)

            attributes_value.append({
                'type': arg_type,
                'value': arg_type_obj.serialize()
            })

        self.value_object = {
            'metadata_pallet': self.event_module,
            'metadata_event': self.event,
            'attributes': self.attributes
        }

        return {
            'event_index': self.event_index,
            'module_id': self.event_module.value['name'],
            'event_id': self.event.value['name'],
            'attributes': attributes_value,
        }


class GenericScaleInfoEvent(Enum):

    def __init__(self, *args, **kwargs):

        self.event_index = None
        self.event = None
        self.event_module = None

        super().__init__(*args, **kwargs)

    def process(self):

        super().process()

        self.event_index = bytes([self.index, self.value_object[1].index]).hex()

        return {
            'event_index': self.event_index,
            'module_id': self.value_object[0],
            'event_id': self.value_object[1][0],
            'attributes': self.value_object[1][1].value,
        }


class GenericEventRecord(Struct):

    @property
    def extrinsic_idx(self):
        return self.value['extrinsic_idx']

    @property
    def event_module(self):
        return self.value_object['event'].event_module

    @property
    def event(self):
        return self.value_object['event'].event

    @property
    def params(self):
        return self.value['attributes']

    def process(self):
        value = super().process()

        return {
            'phase': self.value_object['phase'].index,
            'extrinsic_idx': self.value_object['phase'][1].value,
            'event': value['event'],
            'event_index': self.value_object['event'].index,
            'module_id': value['event']['module_id'],
            'event_id': value['event']['event_id'],
            'attributes': value['event']['attributes'],
            'topics': value['topics']
        }


class EventRecord(Struct):

    def __init__(self, *arg, **kwargs):

        self.phase = None
        self.extrinsic_idx = None
        self.event_index = None
        self.params = []
        self.event = None
        self.event_module = None
        self.topics = []
        self.arguments = []

        super().__init__(*arg, **kwargs)

    def process(self):

        self.phase = self.process_type('Phase')

        if self.phase.index == 0:
            self.extrinsic_idx = self.phase.value_object[1].value

        self.event_index = self.get_next_bytes(2).hex()

        # Decode params
        self.event_module = self.metadata.event_index[self.event_index][0]
        self.event = self.metadata.event_index[self.event_index][1]

        for arg_type in self.event.value['args']:
            arg_type_obj = self.process_type(arg_type)

            self.params.append({
                'type': arg_type,
                'value': arg_type_obj.serialize()
            })

        # Topics introduced since MetadataV5
        if self.metadata and self.metadata.value_object[1].index >= 5:
            self.topics = self.process_type('Vec<Hash>').value

        return {
            'phase': self.phase.index,
            'extrinsic_idx': self.extrinsic_idx,
            'event_index': self.event_index,
            'module_id': self.event_module.value['name'],
            'event_id': self.event.value['name'],
            'params': self.params,
            'topics': self.topics
        }


class GenericConsensusEngineId(FixedLengthArray):
    sub_type = 'u8'
    element_count = 4

    def process(self):
        return self.get_next_bytes(self.element_count).decode()


class GenericSealV0(Struct):
    type_string = '(u64, Signature)'

    type_mapping = (('slot', 'u64'), ('signature', 'Signature'))


class GenericConsensus(Struct):
    type_string = '(ConsensusEngineId, Vec<u8>)'

    type_mapping = (('engine', 'ConsensusEngineId'), ('data', 'HexBytes'))


class GenericSeal(Struct):
    type_string = '(ConsensusEngineId, Bytes)'

    type_mapping = (('engine', 'ConsensusEngineId'), ('data', 'HexBytes'))


class GenericPreRuntime(Struct):

    type_mapping = (('engine', 'ConsensusEngineId'), ('data', 'HexBytes'))

    def __init__(self, data, **kwargs):
        self.authority_index = None
        self.slot_number = None
        super().__init__(data, **kwargs)

    def process(self):

        value = super().process()

        if value['engine'] == 'BABE':
            # Determine block producer
            babe_predigest = self.runtime_config.create_scale_object(
                type_string='RawBabePreDigest',
                data=ScaleBytes(bytearray.fromhex(value['data'].replace('0x', '')))
            )

            babe_predigest.decode()

            if len(list(babe_predigest.value.values())) > 0:
                babe_predigest_value = list(babe_predigest.value.values())[0]

                value['data'] = babe_predigest_value
                self.authority_index = babe_predigest_value['authority_index']
                self.slot_number = babe_predigest_value['slot_number']

        if value['engine'] == 'aura':

            aura_predigest = self.runtime_config.create_scale_object(
                type_string='RawAuraPreDigest',
                data=ScaleBytes(bytearray.fromhex(value['data'].replace('0x', '')))
            )
            aura_predigest.decode()

            value['data'] = aura_predigest.value
            self.slot_number = aura_predigest.value['slot_number']

        return value


class LogDigest(Enum):

    value_list = ['Other', 'AuthoritiesChange', 'ChangesTrieRoot', 'SealV0', 'Consensus', 'Seal', 'PreRuntime']

    def __init__(self, data, **kwargs):
        self.log_type = None
        self.index_value = None
        super().__init__(data, **kwargs)

    def process(self):
        self.index = int(self.get_next_bytes(1).hex())
        self.index_value = self.value_list[self.index]
        self.log_type = self.process_type(self.value_list[self.index])

        return {'type': self.value_list[self.index], 'value': self.log_type.value}<|MERGE_RESOLUTION|>--- conflicted
+++ resolved
@@ -468,26 +468,11 @@
         for key, data_type in self.type_mapping:
             if data_type is None:
                 data_type = 'Null'
-<<<<<<< HEAD
             field_obj = self.process_type(data_type, metadata=self.metadata)
 
             self.value_object[key] = field_obj
 
             result[key] = field_obj.value
-=======
-
-            if type(data_type) is dict:
-                # Nested struct
-                sub_type_mapping = [[k, v] for k, v in data_type.items()]
-                decoding_cls = type('NestedStruct', (Struct,), {'type_mapping': sub_type_mapping})
-                element_obj = decoding_cls(
-                    data=self.data, metadata=self.metadata, runtime_config=self.runtime_config
-                )
-                result[key] = element_obj.decode(check_remaining=False)
-            else:
-
-                result[key] = self.process_type(data_type, metadata=self.metadata).value
->>>>>>> 9aecbab5
 
         return result
 
@@ -500,25 +485,9 @@
             if key not in value:
                 raise ValueError('Element "{}" of struct is missing in given value'.format(key))
 
-<<<<<<< HEAD
             element_obj = self.runtime_config.create_scale_object(
                 type_string=data_type, metadata=self.metadata
             )
-=======
-            if type(data_type) is dict:
-                # Nested struct
-                sub_type_mapping = [[k, v] for k, v in data_type.items()]
-                decoding_cls = type('NestedStruct', (Struct,), {'type_mapping': sub_type_mapping})
-                element_obj = decoding_cls(
-                    metadata=self.metadata, runtime_config=self.runtime_config
-                )
-            else:
-
-                element_obj = self.get_decoder_class(
-                    type_string=data_type, metadata=self.metadata, runtime_config=self.runtime_config
-                )
-
->>>>>>> 9aecbab5
             data += element_obj.encode(value[key])
             self.value_object[key] = element_obj
 
